--- conflicted
+++ resolved
@@ -73,32 +73,6 @@
 	// Test mutating the profile list of some endpoints.
 	{localEpsWithNonMatchingProfile, localEpsWithProfile},
 
-<<<<<<< HEAD
-	// String together some complex updates with profiles and policies
-	// coming and going.
-	{localEpsWithProfile,
-		localEp1WithOneTierPolicy123,
-		localEpsWithNonMatchingProfile,
-		localEpsWithTagInheritProfile,
-		localEpsWithPolicy,
-		localEpsWithPolicyUpdatedIPs,
-		hostEp1WithPolicyAndANetworkSetMatchingBEqB,
-		hostEp1WithPolicy,
-		localEpsWithUpdatedProfile,
-		withProfileTagInherit,
-		hostEp1WithPolicyAndTwoNetworkSets,
-		localEp1WithIngressPolicy,
-		localEpsWithNonMatchingProfile,
-		localEpsWithUpdatedProfileNegatedTags,
-		hostEp1WithUntrackedPolicy,
-		localEpsWithTagInheritProfile,
-		localEp1WithPolicy,
-		localEpsWithProfile,
-		hostEp1WithPolicyAndANetworkSet,
-	},
-
-=======
->>>>>>> 93df1d9d
 	// Host endpoint tests.
 	{hostEp1WithPolicy, hostEp2WithPolicy, hostEp1WithIngressPolicy, hostEp1WithEgressPolicy},
 
@@ -237,6 +211,28 @@
 		localEp1WithNamedPortPolicyUDP,
 	},
 
+	// And another.
+	{localEpsWithProfile,
+		localEp1WithOneTierPolicy123,
+		localEpsWithNonMatchingProfile,
+		localEpsWithTagInheritProfile,
+		localEpsWithPolicy,
+		localEpsWithPolicyUpdatedIPs,
+		hostEp1WithPolicyAndANetworkSetMatchingBEqB,
+		hostEp1WithPolicy,
+		localEpsWithUpdatedProfile,
+		withProfileTagInherit,
+		hostEp1WithPolicyAndTwoNetworkSets,
+		localEp1WithIngressPolicy,
+		localEpsWithNonMatchingProfile,
+		localEpsWithUpdatedProfileNegatedTags,
+		hostEp1WithUntrackedPolicy,
+		localEpsWithTagInheritProfile,
+		localEp1WithPolicy,
+		localEpsWithProfile,
+		hostEp1WithPolicyAndANetworkSet,
+	},
+
 	// TODO(smc): Test config calculation
 	// TODO(smc): Test mutation of endpoints
 	// TODO(smc): Test mutation of host endpoints
