// Copyright (c) 2019-2022 Tigera, Inc. All rights reserved.
//
// Licensed under the Apache License, Version 2.0 (the "License");
// you may not use this file except in compliance with the License.
// You may obtain a copy of the License at
//
//     http://www.apache.org/licenses/LICENSE-2.0
//
// Unless required by applicable law or agreed to in writing, software
// distributed under the License is distributed on an "AS IS" BASIS,
// WITHOUT WARRANTIES OR CONDITIONS OF ANY KIND, either express or implied.
// See the License for the specific language governing permissions and
// limitations under the License.

package bpf

import (
	"encoding/json"
	"fmt"
	"io/ioutil"
	"os"
	"os/exec"
	"path/filepath"
	"reflect"
	"strconv"
	"strings"

	"golang.org/x/sys/unix"

	"github.com/pkg/errors"
	"github.com/sirupsen/logrus"
)

type IteratorAction string

const (
	IterNone   IteratorAction = ""
	IterDelete IteratorAction = "delete"
)

type IterCallback func(k, v []byte) IteratorAction

type Map interface {
	GetName() string
	// EnsureExists opens the map, creating and pinning it if needed.
	EnsureExists() error
	// Open opens the map, returns error if it does not exist.
	Open() error
	// MapFD gets the file descriptor of the map, only valid after calling EnsureExists().
	MapFD() MapFD
	// Path returns the path that the map is (to be) pinned to.
	Path() string

	// CopyDeltaFromOldMap() copies data from old map to new map
	CopyDeltaFromOldMap() error

	// UpgradeDeltaFromOldMap() copies data from old map to new map
	UpgradeDeltaFromOldMap() error

	Iter(IterCallback) error
	Update(k, v []byte) error
	Get(k []byte) ([]byte, error)
	Delete(k []byte) error
}

type MapParameters struct {
	Filename     string
	Type         string
	KeySize      int
	ValueSize    int
	MaxEntries   int
	Name         string
	Flags        int
	Version      int
	UpdatedByBPF bool
}

func versionedStr(ver int, str string) string {
	if ver <= 1 {
		return str
	}

	return fmt.Sprintf("%s%d", str, ver)
}

func (mp *MapParameters) VersionedName() string {
	return versionedStr(mp.Version, mp.Name)
}

func (mp *MapParameters) versionedFilename() string {
	return versionedStr(mp.Version, mp.Filename)
}

type MapContext struct {
	RepinningEnabled bool
	IpsetsMap        Map
	StateMap         Map
	ArpMap           Map
	FailsafesMap     Map
	FrontendMap      Map
	BackendMap       Map
	AffinityMap      Map
	RouteMap         Map
	CtMap            Map
	SrMsgMap         Map
	CtNatsMap        Map
	MapSizes         map[string]uint32
}

func (c *MapContext) NewPinnedMap(params MapParameters) Map {
	if len(params.VersionedName()) >= unix.BPF_OBJ_NAME_LEN {
		logrus.WithField("name", params.Name).Panic("Bug: BPF map name too long")
	}
	if val, ok := c.MapSizes[params.VersionedName()]; ok {
		params.MaxEntries = int(val)
	}

	m := &PinnedMap{
		context:       c,
		MapParameters: params,
		perCPU:        strings.Contains(params.Type, "percpu"),
	}
	return m
}

type PinnedMap struct {
	context *MapContext
	MapParameters

	fdLoaded bool
	fd       MapFD
	oldfd    MapFD
	perCPU   bool
	oldSize  int
	// Callbacks to handle upgrade
	UpgradeFn      func(*PinnedMap, *PinnedMap) error
	GetMapParams   func(int) MapParameters
	KVasUpgradable func(int, []byte, []byte) (Upgradable, Upgradable)
}

func (b *PinnedMap) GetName() string {
	return b.VersionedName()
}

func (b *PinnedMap) MapFD() MapFD {
	if !b.fdLoaded {
		logrus.WithField("map", *b).Panic("MapFD() called without first calling EnsureExists()")
	}
	return b.fd
}

func (b *PinnedMap) Path() string {
	return b.versionedFilename()
}

func (b *PinnedMap) Close() error {
	err := b.fd.Close()
	b.fdLoaded = false
	b.oldfd = 0
	b.fd = 0
	return err
}

func (b *PinnedMap) RepinningEnabled() bool {
	if b.context == nil {
		return false
	}
	return b.context.RepinningEnabled
}

func ShowMapCmd(m Map) ([]string, error) {
	if pm, ok := m.(*PinnedMap); ok {
		return []string{
			"bpftool",
			"--json",
			"--pretty",
			"map",
			"show",
			"pinned",
			pm.versionedFilename(),
		}, nil
	}

	return nil, errors.Errorf("unrecognized map type %T", m)
}

// DumpMapCmd returns the command that can be used to dump a map or an error
func DumpMapCmd(m Map) ([]string, error) {
	if pm, ok := m.(*PinnedMap); ok {
		return []string{
			"bpftool",
			"--json",
			"--pretty",
			"map",
			"dump",
			"pinned",
			pm.versionedFilename(),
		}, nil
	}

	return nil, errors.Errorf("unrecognized map type %T", m)
}

func MapDeleteKeyCmd(m Map, key []byte) ([]string, error) {
	if pm, ok := m.(*PinnedMap); ok {
		keyData := make([]string, len(key))
		for i, b := range key {
			keyData[i] = fmt.Sprintf("%d", b)
		}
		cmd := []string{
			"bpftool",
			"--json",
			"--pretty",
			"map",
			"delete",
			"pinned",
			pm.versionedFilename(),
			"key",
		}

		cmd = append(cmd, keyData...)

		return cmd, nil
	}

	return nil, errors.Errorf("unrecognized map type %T", m)
}

// IterMapCmdOutput iterates over the output of a command obtained by DumpMapCmd
func IterMapCmdOutput(output []byte, f IterCallback) error {
	var mp []mapEntry
	err := json.Unmarshal(output, &mp)
	if err != nil {
		return errors.Errorf("cannot parse json output: %v\n%s", err, output)
	}

	for _, me := range mp {
		k, err := hexStringsToBytes(me.Key)
		if err != nil {
			return errors.Errorf("failed parsing entry %s key: %e", me, err)
		}
		v, err := hexStringsToBytes(me.Value)
		if err != nil {
			return errors.Errorf("failed parsing entry %s val: %e", me, err)
		}
		f(k, v)
	}

	return nil
}

// Iter iterates over the map, passing each key/value pair to the provided callback function.  Warning:
// The key and value are owned by the iterator and will be clobbered by the next iteration so they must not be
// retained or modified.
func (b *PinnedMap) Iter(f IterCallback) error {
	it, err := NewMapIterator(b.MapFD(), b.KeySize, b.ValueSize, b.MaxEntries)
	if err != nil {
		return fmt.Errorf("failed to create BPF map iterator: %w", err)
	}
	defer func() {
		err := it.Close()
		if err != nil {
			logrus.WithError(err).Panic("Unexpected error from map iterator Close().")
		}
	}()

	keyToDelete := make([]byte, b.KeySize)
	var action IteratorAction
	for {
		k, v, err := it.Next()

		if action == IterDelete {
			// The previous iteration asked us to delete its key; do that now before we check for the end of
			// the iteration.
			err := DeleteMapEntry(b.MapFD(), keyToDelete, b.ValueSize)
			if err != nil && !IsNotExists(err) {
				return fmt.Errorf("failed to delete map entry: %w", err)
			}
		}

		if err != nil {
			if err == ErrIterationFinished {
				return nil
			}
			return errors.Errorf("iterating the map failed: %s", err)
		}

		action = f(k, v)

		if action == IterDelete {
			// k will become invalid once we call Next again so take a copy.
			copy(keyToDelete, k)
		}
	}
}

func (b *PinnedMap) Update(k, v []byte) error {
	if b.perCPU {
		// Per-CPU maps need a buffer of value-size * num-CPUs.
		logrus.Panic("Per-CPU operations not implemented")
	}
	return UpdateMapEntry(b.fd, k, v)
}

func (b *PinnedMap) Get(k []byte) ([]byte, error) {
	if b.perCPU {
		// Per-CPU maps need a buffer of value-size * num-CPUs.
		logrus.Panic("Per-CPU operations not implemented")
	}
	return GetMapEntry(b.fd, k, b.ValueSize)
}

func (b *PinnedMap) Delete(k []byte) error {
	if b.perCPU {
		logrus.Panic("Per-CPU operations not implemented")
	}
	return DeleteMapEntry(b.fd, k, b.ValueSize)
}

func (b *PinnedMap) updateDeltaEntries() error {
	numEntriesCopied := 0
	mapMem := make(map[string]struct{})
	it, err := NewMapIterator(b.oldfd, b.KeySize, b.ValueSize, b.oldSize)
	if err != nil {
		return fmt.Errorf("failed to create BPF map iterator: %w", err)
	}
	defer func() {
		err := it.Close()
		if err != nil {
			logrus.WithError(err).Panic("Unexpected error from map iterator Close().")
		}
	}()
	for {
		k, v, err := it.Next()

		if err != nil {
			if err == ErrIterationFinished {
				return nil
			}
			return errors.Errorf("iterating the old map failed: %s", err)
		}
		if numEntriesCopied == b.MaxEntries {
			return fmt.Errorf("new map cannot hold all the data from the old map %s.", b.GetName())
		}

		if _, ok := mapMem[string(k)]; ok {
			continue
		}
		newValue, err := b.Get(k)
		if err == nil && reflect.DeepEqual(newValue, v) {
			numEntriesCopied++
			continue
		}
		err = b.Update(k, v)
		if err != nil {
			return fmt.Errorf("error copying data from the old map")
		}
		logrus.Debugf("copied data from old map to new map key=%v, value=%v", k, v)
		mapMem[string(k)] = struct{}{}
		numEntriesCopied++
	}
}

func (b *PinnedMap) copyFromOldMap() error {
	numEntriesCopied := 0
	mapMem := make(map[string]struct{})
	it, err := NewMapIterator(b.oldfd, b.KeySize, b.ValueSize, b.oldSize)
	if err != nil {
		return fmt.Errorf("failed to create BPF map iterator: %w", err)
	}
	defer func() {
		err := it.Close()
		if err != nil {
			logrus.WithError(err).Panic("Unexpected error from map iterator Close().")
		}
	}()

	for {
		k, v, err := it.Next()

		if err != nil {
			if err == ErrIterationFinished {
				return nil
			}
			return errors.Errorf("iterating the old map failed: %s", err)
		}

		if numEntriesCopied == b.MaxEntries {
			return fmt.Errorf("new map cannot hold all the data from the old map %s", b.GetName())
		}
		if _, ok := mapMem[string(k)]; ok {
			continue
		}

		err = b.Update(k, v)
		if err != nil {
			return fmt.Errorf("error copying data from the old map")
		}
		logrus.Debugf("copied data from old map to new map key=%v, value=%v", k, v)
		mapMem[string(k)] = struct{}{}
		numEntriesCopied++
	}
}

func (b *PinnedMap) Open() error {
	if b.fdLoaded {
		return nil
	}

	_, err := MaybeMountBPFfs()
	if err != nil {
		logrus.WithError(err).Error("Failed to mount bpffs")
		return err
	}
	// FIXME hard-coded dir
	err = os.MkdirAll("/sys/fs/bpf/tc/globals", 0700)
	if err != nil {
		logrus.WithError(err).Error("Failed create dir")
		return err
	}

	_, err = os.Stat(b.versionedFilename())
	if err != nil {
		if !os.IsNotExist(err) {
			return err
		}
		logrus.Debug("Map file didn't exist")
		if b.context.RepinningEnabled {
			logrus.WithField("name", b.Name).Info("Looking for map by name (to repin it)")
			err = RepinMap(b.VersionedName(), b.versionedFilename())
			if err != nil && !os.IsNotExist(err) {
				return err
			}
		}
	}

	if err == nil {
		logrus.Debug("Map file already exists, trying to open it")
		b.fd, err = GetMapFDByPin(b.versionedFilename())
		if err == nil {
			b.fdLoaded = true
			logrus.WithField("fd", b.fd).WithField("name", b.versionedFilename()).
				Info("Loaded map file descriptor.")
			return nil
		}
		return err
	}

	return err
}

func (b *PinnedMap) repinAt(from, to string) error {
	err := RepinMap(b.VersionedName(), to)
	if err != nil {
		return fmt.Errorf("error repinning %s to %s: %w", from, to, err)
	}
	err = os.Remove(from)
	if err != nil {
		return fmt.Errorf("error removing the pin %s", from)
	}
	return nil
}

func (b *PinnedMap) oldMapExists() bool {
	_, err := os.Stat(b.Path() + "_old")
	if err != nil {
		if os.IsNotExist(err) {
			return false
		}
	}
	return true
}

func (b *PinnedMap) EnsureExists() error {
	oldMapPath := b.Path() + "_old"
	copyData := false
	if b.fdLoaded {
		return nil
	}

	// In case felix restarts in the middle of migration, we might end up with
	// old map. Repin the old map and let the map creation continue.
	if b.oldMapExists() {
		if _, err := os.Stat(b.Path()); err == nil {
			os.Remove(b.Path())
		}
		err := b.repinAt(oldMapPath, b.Path())
		if err != nil {
			return fmt.Errorf("error repinning old map %s to %s, err=%w", oldMapPath, b.Path(), err)
		}
	}

	if err := b.Open(); err == nil {
		// Get the existing map info
		mapInfo, err := GetMapInfo(b.fd)
		if err != nil {
			return fmt.Errorf("error getting map info of the pinned map %w", err)
		}

		if b.MaxEntries == mapInfo.MaxEntries {
			return nil
		}

		// store the old fd
		b.oldfd = b.MapFD()
		b.oldSize = mapInfo.MaxEntries

		err = b.repinAt(b.Path(), oldMapPath)
		if err != nil {
			return fmt.Errorf("error migrating the old map %w", err)
		}
		copyData = true
		// Do not close the oldfd if the map is updated by the BPF programs.
		if !b.UpdatedByBPF {
			defer func() {
				b.oldfd.Close()
				b.oldfd = 0
			}()
		}
	}

	logrus.Debug("Map didn't exist, creating it")
	cmd := exec.Command("bpftool", "map", "create", b.versionedFilename(),
		"type", b.Type,
		"key", fmt.Sprint(b.KeySize),
		"value", fmt.Sprint(b.ValueSize),
		"entries", fmt.Sprint(b.MaxEntries),
		"name", b.VersionedName(),
		"flags", fmt.Sprint(b.Flags),
	)
	out, err := cmd.CombinedOutput()
	if err != nil {
		logrus.WithField("out", string(out)).Error("Failed to run bpftool")
		return err
	}
	b.fd, err = GetMapFDByPin(b.versionedFilename())
	if err == nil {
		b.fdLoaded = true
		// Copy data from old map to the new map
		if copyData {
			err := b.copyFromOldMap()
			if err != nil {
				logrus.WithError(err).Error("error copying data from old map")
				return err
			}
			// Delete the old pin if the map is not updated by BPF programs.
			// Data from old map to new map will be copied once all the bpf
			// programs are installed with the new map.
			if !b.UpdatedByBPF {
				os.Remove(b.Path() + "_old")
			}

		} else {
			err = b.upgrade()
		}
		logrus.WithField("fd", b.fd).WithField("name", b.versionedFilename()).
			Info("Loaded map file descriptor.")
	}
	return err
}

type bpftoolMapMeta struct {
	ID   int    `json:"id"`
	Name string `json:"name"`
}

func RepinMap(name string, filename string) error {
	cmd := exec.Command("bpftool", "map", "list", "-j")
	out, err := cmd.Output()
	if err != nil {
		return errors.Wrap(err, "bpftool map list failed")
	}
	logrus.WithField("maps", string(out)).Debug("Got map metadata.")

	var maps []bpftoolMapMeta
	err = json.Unmarshal(out, &maps)
	if err != nil {
		return errors.Wrap(err, "bpftool returned bad JSON")
	}

	for _, m := range maps {
		if m.Name == name {
			// Found the map, try to repin it.
			cmd := exec.Command("bpftool", "map", "pin", "id", fmt.Sprint(m.ID), filename)
			return errors.Wrap(cmd.Run(), "bpftool failed to repin map")
		}
	}

	return os.ErrNotExist
}

func (b *PinnedMap) CopyDeltaFromOldMap() error {
	if b.oldfd == 0 {
		// check if there is any old version of the map
		return b.upgrade()
	}

	defer func() {
		b.oldfd.Close()
		b.oldfd = 0
		os.Remove(b.Path() + "_old")
	}()

	err := b.updateDeltaEntries()
	if err != nil {
		return fmt.Errorf("error copying data from old map %s, err=%w", b.GetName(), err)
	}
	return nil
}

func (b *PinnedMap) UpgradeDeltaFromOldMap() error {
	return b.upgrade()
}

func (b *PinnedMap) getOldMapVersion() (int, error) {
	oldVersion := 0
	dir, name := filepath.Split(b.Filename)
	files, err := ioutil.ReadDir(dir)
	if err != nil {
		return 0, fmt.Errorf("error reading pin path %w", err)
	}
	for _, f := range files {
		if strings.Contains(f.Name(), name) {
			mapName := f.Name()
			oldVersion, err = strconv.Atoi(string(mapName[len(mapName)-1]))
			if err != nil {
				return 0, fmt.Errorf("invalid version %w", err)
			}
			if oldVersion < b.Version {
				return oldVersion, nil
			}
			if oldVersion > b.Version {
				return 0, fmt.Errorf("downgrade not supported %d %d", oldVersion, b.Version)
			}
		}
	}
	return oldVersion, nil
}

func (b *PinnedMap) upgrade() error {
	if b.UpgradeFn == nil {
		return nil
	}
	if b.GetMapParams == nil || b.KVasUpgradable == nil {
		return fmt.Errorf("upgrade callbacks not registered %s", b.Name)
	}
	oldVersion, err := b.getOldMapVersion()
	if err != nil {
		return err
	}
	// fresh install
	if oldVersion == 0 {
		return nil
	}

	// Get a pinnedMap handle for the old map
	ctx := b.context
	oldMapParams := b.GetMapParams(oldVersion)
	oldMapParams.MaxEntries = b.MaxEntries
	oldBpfMap := ctx.NewPinnedMap(oldMapParams)
	err = oldBpfMap.EnsureExists()
	if err != nil {
		return err
	}
<<<<<<< HEAD
	defer oldBpfMap.(*PinnedMap).Close()
=======
	defer func() {
		oldBpfMap.(*PinnedMap).Close()
		oldBpfMap.(*PinnedMap).fd = 0
	}()
>>>>>>> 92a183a6
	return b.UpgradeFn(oldBpfMap.(*PinnedMap), b)
}

type Upgradable interface {
	Upgrade() Upgradable
	AsBytes() []byte
}<|MERGE_RESOLUTION|>--- conflicted
+++ resolved
@@ -620,7 +620,9 @@
 		return 0, fmt.Errorf("error reading pin path %w", err)
 	}
 	for _, f := range files {
-		if strings.Contains(f.Name(), name) {
+		fname := f.Name()
+		fname = string(fname[0:len(fname)-1])
+		if fname == name {
 			mapName := f.Name()
 			oldVersion, err = strconv.Atoi(string(mapName[len(mapName)-1]))
 			if err != nil {
@@ -662,14 +664,10 @@
 	if err != nil {
 		return err
 	}
-<<<<<<< HEAD
-	defer oldBpfMap.(*PinnedMap).Close()
-=======
 	defer func() {
 		oldBpfMap.(*PinnedMap).Close()
 		oldBpfMap.(*PinnedMap).fd = 0
 	}()
->>>>>>> 92a183a6
 	return b.UpgradeFn(oldBpfMap.(*PinnedMap), b)
 }
 
